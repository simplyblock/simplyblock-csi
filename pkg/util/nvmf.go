/*
Copyright (c) Arm Limited and Contributors.

Licensed under the Apache License, Version 2.0 (the "License");
you may not use this file except in compliance with the License.
You may obtain a copy of the License at

    http://www.apache.org/licenses/LICENSE-2.0

Unless required by applicable law or agreed to in writing, software
distributed under the License is distributed on an "AS IS" BASIS,
WITHOUT WARRANTIES OR CONDITIONS OF ANY KIND, either express or implied.
See the License for the specific language governing permissions and
limitations under the License.
*/

package util

import (
	"fmt"
	"net/http"
	"time"

	"k8s.io/klog"
)

type NodeNVMf struct {
	client *RPCClient

	clusterID     string
	clusterIP     string
	clusterSecret string
}

// func newNVMf(client *rpcClient, targetType, targetAddr string) *nodeNVMf {
// config.Simplybk.Uuid, config.Simplybk.Ip, secret.Simplybk.Secret
func NewNVMf(clusterID, clusterIP, clusterSecret string) *NodeNVMf {
	client := RPCClient{
		ClusterID:     clusterID,
		ClusterIP:     clusterIP,
		ClusterSecret: clusterSecret,
		HTTPClient:    &http.Client{Timeout: cfgRPCTimeoutSeconds * time.Second},
	}
	return &NodeNVMf{
		client:        &client,
		clusterID:     clusterID,
		clusterIP:     clusterIP,
		clusterSecret: clusterSecret,
	}
}

func (node *NodeNVMf) Info() string {
	return node.client.info()
}

func (node *NodeNVMf) LvStores() ([]LvStore, error) {
	return node.client.lvStores()
}

// VolumeInfo returns a string:string map containing information necessary
// for CSI node(initiator) to connect to this target and identify the disk.
func (node *NodeNVMf) VolumeInfo(lvolID string) (map[string]string, error) {
	lvol, err := node.client.getVolumeInfo(lvolID)
	if err != nil {
		return nil, err
	}

	return lvol, nil
}

// CreateLVolData is the data structure for creating a logical volume
type CreateLVolData struct {
	LvolName    string `json:"name"`
	Size        string `json:"size"`
	LvsName     string `json:"pool"`
	Compression bool   `json:"comp"`
	Encryption  bool   `json:"crypto"`
	MaxRWIOPS   string `json:"max_rw_iops"`
	MaxRWmBytes string `json:"max_rw_mbytes"`
	MaxRmBytes  string `json:"max_r_mbytes"`
	MaxWmBytes  string `json:"max_w_mbytes"`
	DistNdcs    int    `json:"distr_ndcs"`
	DistNpcs    int    `json:"distr_npcs"`
	CryptoKey1  string `json:"crypto_key1"`
	CryptoKey2  string `json:"crypto_key2"`
	HostNode    string `json:"host_id"`
}

// CreateVolume creates a logical volume and returns volume ID
func (node *NodeNVMf) CreateVolume(params *CreateLVolData) (string, error) {
	lvolID, err := node.client.createVolume(params)
	if err != nil {
		return "", err
	}
	klog.V(5).Infof("volume created: %s", lvolID)
	return lvolID, nil
}

// GetVolume returns the volume id of the given volume name and lvstore name. return error if not found.
func (node *NodeNVMf) GetVolume(lvolName, poolName string) (string, error) {
	lvol, err := node.client.getVolume(fmt.Sprintf("%s/%s", poolName, lvolName))
	if err != nil {
		return "", err
	}
	return lvol.UUID, err
}

// ListVolumes returns a list of volumes
func (node *NodeNVMf) ListVolumes() ([]*BDev, error) {
	return node.client.listVolumes()
}

// ResizeVolume resizes a volume
func (node *NodeNVMf) ResizeVolume(lvolID string, newSize int64) (bool, error) {
	return node.client.resizeVolume(lvolID, newSize)
}

// ListSnapshots returns a list of snapshots
func (node *NodeNVMf) ListSnapshots() ([]*SnapshotResp, error) {
	return node.client.listSnapshots()
}

// CreateSnapshot creates a snapshot of a volume
func (node *NodeNVMf) CreateSnapshot(lvolID, snapshotName, poolName string) (string, error) {
	snapshotID, err := node.client.snapshot(lvolID, snapshotName, poolName)
	if err != nil {
		return "", err
	}
	klog.V(5).Infof("snapshot created: %s", snapshotID)
	return snapshotID, nil
}

// DeleteVolume deletes a volume
func (node *NodeNVMf) DeleteVolume(lvolID string) error {
	err := node.client.deleteVolume(lvolID)
	if err != nil {
		return err
	}
	klog.V(5).Infof("volume deleted: %s", lvolID)
	return nil
}

// DeleteSnapshot deletes a snapshot
func (node *NodeNVMf) DeleteSnapshot(snapshotID string) error {
	err := node.client.deleteSnapshot(snapshotID)
	if err != nil {
		return err
	}
	klog.V(5).Infof("snapshot deleted: %s", snapshotID)
	return nil
}

// PublishVolume exports a volume through NVMf target
func (node *NodeNVMf) PublishVolume(lvolID string) error {
<<<<<<< HEAD
	_, err := node.client.callSBCLI("GET", "/lvol/publish_volume/"+lvolID, nil)
=======
	_, err := node.client.CallSBCLI("GET", "csi/publish_volume/"+lvolID, nil)
>>>>>>> 317d9799
	if err != nil {
		return err
	}

	klog.V(5).Infof("volume published: %s", lvolID)
	return nil
}

// UnpublishVolume unexports a volume through NVMf target
func (node *NodeNVMf) UnpublishVolume(lvolID string) error {
<<<<<<< HEAD
	_, err := node.client.callSBCLI("GET", "/lvol/unpublish_volume/"+lvolID, nil)
=======
	_, err := node.client.CallSBCLI("GET", "csi/unpublish_volume/"+lvolID, nil)
>>>>>>> 317d9799
	if err != nil {
		return err
	}

	klog.V(5).Infof("volume unpublished: %s", lvolID)
	return nil
}<|MERGE_RESOLUTION|>--- conflicted
+++ resolved
@@ -152,11 +152,7 @@
 
 // PublishVolume exports a volume through NVMf target
 func (node *NodeNVMf) PublishVolume(lvolID string) error {
-<<<<<<< HEAD
 	_, err := node.client.callSBCLI("GET", "/lvol/publish_volume/"+lvolID, nil)
-=======
-	_, err := node.client.CallSBCLI("GET", "csi/publish_volume/"+lvolID, nil)
->>>>>>> 317d9799
 	if err != nil {
 		return err
 	}
@@ -167,11 +163,7 @@
 
 // UnpublishVolume unexports a volume through NVMf target
 func (node *NodeNVMf) UnpublishVolume(lvolID string) error {
-<<<<<<< HEAD
 	_, err := node.client.callSBCLI("GET", "/lvol/unpublish_volume/"+lvolID, nil)
-=======
-	_, err := node.client.CallSBCLI("GET", "csi/unpublish_volume/"+lvolID, nil)
->>>>>>> 317d9799
 	if err != nil {
 		return err
 	}
