--- conflicted
+++ resolved
@@ -172,11 +172,7 @@
 
 // PublishVolume exports a volume through NVMf target
 func (node *NodeNVMf) PublishVolume(lvolID string) error {
-<<<<<<< HEAD
-	_, err := node.client.CallSBCLI("GET", "/lvol/publish_volume/"+lvolID, nil)
-=======
 	_, err := node.client.CallSBCLI("GET", "/lvol/"+lvolID, nil)
->>>>>>> ab6d9f18
 	if err != nil {
 		return err
 	}
@@ -202,11 +198,7 @@
 // }
 
 func (node *NodeNVMf) UnpublishVolume(lvolID string) error {
-<<<<<<< HEAD
-	_, err := node.client.CallSBCLI("GET", "/lvol/unpublish_volume/"+lvolID, nil)
-=======
 	_, err := node.client.CallSBCLI("GET", "/lvol/"+lvolID, nil)
->>>>>>> ab6d9f18
 	if err != nil {
 		return err
 	}
