--- conflicted
+++ resolved
@@ -164,10 +164,7 @@
 // UnpublishVolume unexports a volume through NVMf target
 func (node *NodeNVMf) UnpublishVolume(lvolID string) error {
 	_, err := node.client.CallSBCLI("GET", "/lvol/"+lvolID, nil)
-<<<<<<< HEAD
-=======
 
->>>>>>> 5d751168
 	if err != nil {
 		return err
 	}
