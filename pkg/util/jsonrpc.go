--- conflicted
+++ resolved
@@ -223,10 +223,7 @@
 // get a volume and return a BDev,, lvsName/lvolName
 func (client *RPCClient) getVolume(lvolID string) (*BDev, error) {
 	var result []BDev
-<<<<<<< HEAD
-
-=======
->>>>>>> 5d751168
+  
 	out, err := client.CallSBCLI("GET", "/lvol/"+lvolID, nil)
 	if err != nil {
 		if errorMatches(err, ErrJSONNoSuchDevice) {
