--- conflicted
+++ resolved
@@ -149,14 +149,8 @@
 	CreatedAt  string `json:"created_at"`
 }
 
-<<<<<<< HEAD
 type CreateVolResp struct {
 	LVols []string `json:"lvols"`
-=======
-type ResizeVolReq struct {
-	LvolID  string `json:"lvol_id"`
-	NewSize int64  `json:"new_size"`
->>>>>>> ab6d9f18
 }
 
 type Error struct {
@@ -310,10 +304,6 @@
 
 func (client *RPCClient) deleteVolume(lvolID string) error {
 	_, err := client.CallSBCLI("DELETE", "/lvol/"+lvolID, nil)
-<<<<<<< HEAD
-
-=======
->>>>>>> ab6d9f18
 	if errorMatches(err, ErrJSONNoSuchDevice) {
 		err = ErrJSONNoSuchDevice // may happen in concurrency
 	}
@@ -332,12 +322,7 @@
 		NewSize: size,
 	}
 	var result bool
-<<<<<<< HEAD
-
-	out, err := client.CallSBCLI("PUT", "/lvol/resize/"+lvolID, &params)
-=======
 	out, err := client.CallSBCLI("POST", "/lvol/resize/"+lvolID, &params)
->>>>>>> ab6d9f18
 	if err != nil {
 		return false, err
 	}
@@ -412,7 +397,6 @@
 	}
 	var snapshotID string
 	out, err := client.CallSBCLI("POST", "/snapshot", &params)
-<<<<<<< HEAD
 	if err != nil {
 		if errorMatches(err, ErrJSONNoSpaceLeft) {
 			err = ErrJSONNoSpaceLeft // may happen in concurrency
@@ -420,8 +404,6 @@
 		return "", err
 	}
 
-=======
->>>>>>> ab6d9f18
 	snapshotID, ok := out.(string)
 	if !ok {
 		return "", fmt.Errorf("failed to convert the response to string type. Interface: %v", out)
