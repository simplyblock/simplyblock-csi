# SPDK CSI

## About

This repo contains SPDK CSI ([Container Storage Interface](https://github.com/container-storage-interface/))
plugin for Kubernetes.

SPDK CSI plugin brings SPDK to Kubernetes. It provisions SPDK logical volumes on storage node dynamically
and enables Pods to access SPDK storage backend through NVMe-oF or iSCSI.

Please see [SPDK CSI Design Document](https://docs.google.com/document/d/1aLi6SkNBp__wjG7YkrZu7DdhoftAquZiWiIOMy3hskY/)
for detailed introduction.

## Supported platforms

This plugin conforms to [CSI Spec v1.6.0](https://github.com/container-storage-interface/spec/blob/v1.6.0/spec.md).
It is currently developed and tested only on Kubernetes.

This plugin supports `x86_64` and `Arm64` architectures.

## Project status

Status: **Beta**

## Prerequisites

SPDK-CSI is currently developed and tested with `Go 1.19`, `Docker 20.10` and `Kubernetes 1.25.0` on `Ubuntu 22.04`.

Minimal requirement: Go 1.19+, Docker 18.03+ and Kubernetes 1.13+.

## Setup

### Build

- `$ make all`

Build targets spdkcsi, lint, test.

- `$ make spdkcsi`

Build SPDK-CSI binary `_out/spdkcsi`.

- `$ make lint`

Lint code and scripts.

- `$ make golangci`

Install [golangci-lint](https://github.com/golangci/golangci-lint) and perform various go code static checks.

- `$ make yamllint`

Lint yaml files if yamllint is installed. Requires yamllint 1.10+.

- `$ make test`

Verify go modules and run unit tests. Requires SPDK target and JsonRPC HTTP proxy running on localhost.
See [deploy/spdk/README](deploy/spdk/README.md) for details.

- `$ make e2e-test`

Verify core features through Kubernetes end-to-end (e2e) test.

- `$ make image`

Build SPDK-CSI docker image.

### Parameters

`spdkcsi` executable accepts several command line parameters.

| Parameter      | Type   | Description               | Default           |
| -------------- | ------ | ------------------------- | ----------------- |
| `--controller` | -      | enable controller service | -                 |
| `--node`       | -      | enable node service       | -                 |
| `--endpoint`   | string | communicate with sidecars | /tmp/spdkcsi.sock |
| `--drivername` | string | driver name               | csi.spdk.io       |
| `--nodeid`     | string | node id                   | -                 |

## Usage

Example deployment files can be found in deploy/kubernetes directory.

| File Name            | Usage                                      |
| -------------------- | ------------------------------------------ |
| storageclass.yaml    | StorageClass of provisioner "csi.spdk.io"  |
| controller.yaml      | StatefulSet running CSI Controller service |
| node.yaml            | DaemonSet running CSI Node service         |
| controller-rbac.yaml | Access control for CSI Controller service  |
| node-rbac.yaml       | Access control for CSI Node service        |
| config-map.yaml      | SPDK storage cluster configurations        |
| secret.yaml          | SPDK storage cluster access tokens         |
| snapshotclass.yaml   | SnapshotClass of provisioner "csi.spdk.io" |
| driver.yaml          | CSIDriver object                           |

---
**_NOTE:_**

Below example is a simplest test system running in a single host or VM. No NVMe device is required, memory based bdev
is used instead. [docs/multi-node.md](docs/multi-node.md) introduces how to deploy SPDKCSI on multiple nodes with NVMe
devices.

---

### Prepare SPDK storage node

Follow [deploy/spdk/README](deploy/spdk/README.md) to deploy SPDK storage service on localhost.

### Deploy SPDKCSI services

1. Launch Minikube test cluster.
  ```bash
    $ cd scripts
    $ sudo ./minikube.sh up

    # Create kubectl shortcut (assume kubectl version 1.25.0)
    $ sudo ln -s /var/lib/minikube/binaries/v1.25.0/kubectl /usr/local/bin/kubectl

    # Wait for Kubernetes ready
    $ kubectl get pods --all-namespaces
    NAMESPACE     NAME                          READY   STATUS    RESTARTS   AGE
    kube-system   coredns-6955765f44-dlb88      1/1     Running   0          81s
    ......                                              ......
    kube-system   kube-apiserver-spdkcsi-dev    1/1     Running   0          67s
    ......                                              ......
  ```

2. Install snapshot controller and CRD

  ```bash
    SNAPSHOT_VERSION="v3.0.3" ./scripts/install-snapshot.sh install

    # Check status
    $ kubectl get pod snapshot-controller-0
    NAME                    READY   STATUS    RESTARTS   AGE
    snapshot-controller-0   1/1     Running   0          6m14s
  ```

3. Deploy SPDK-CSI services
  ```bash
    $ cd deploy/kubernetes
    $ ./deploy.sh

    # Check status
    $ kubectl get pods
    NAME                   READY   STATUS    RESTARTS   AGE
    spdkcsi-controller-0   3/3     Running   0          3m16s
    spdkcsi-node-lzvg5     2/2     Running   0          3m16s
  ```

4. Deploy test pod
  ```bash
    $ cd deploy/kubernetes
    $ kubectl apply -f testpod.yaml

    # Check status
    $ kubectl get pv
    NAME                       CAPACITY   ...    STORAGECLASS   REASON   AGE
    persistentvolume/pvc-...   256Mi      ...    spdkcsi-sc              43s

    $ kubectl get pvc
    NAME                                ...   CAPACITY   ACCESS MODES   STORAGECLASS   AGE
    persistentvolumeclaim/spdkcsi-pvc   ...   256Mi      RWO            spdkcsi-sc     44s

    $ kubectl get pods
    NAME                   READY   STATUS    RESTARTS   AGE
    spdkcsi-test           1/1     Running   0          1m31s

    # Check attached spdk volume in test pod
    $ kubectl exec spdkcsi-test mount | grep spdkcsi
    /dev/disk/by-id/nvme-..._spdkcsi-sn on /spdkvol type ext4 (rw,relatime)
  ```

5. Deploy PVC snapshot
  ```bash
    # Create snapshot of the bound PVC
    $ cd deploy/kubernetes
    $ kubectl apply -f testsnapshot.yaml

    # Get details about the snapshot
    $ kubectl get volumesnapshot spdk-snapshot
    NAME            READYTOUSE   SOURCEPVC   ... SNAPSHOTCLASS         AGE
    spdk-snapshot   false        spdkcsi-pvc ... csi-spdk-snapclass    29s

    # Get details about the volumesnapshotcontent
    kubectl get volumesnapshotcontent
    $ kubectl get volumesnapshotcontent
    NAME        ...   READYTOUSE   RESTORESIZE   DELETIONPOLICY   DRIVER        VOLUMESNAPSHOTCLASS   VOLUMESNAPSHOT   AGE
    snapcontent-...   true         268435456     Delete           csi.spdk.io   csi-spdk-snapclass    spdk-snapshot    29s
  ```

### Teardown

1. Delete PVC snapshot
  ```bash
    cd deploy/kubernetes
    kubectl delete -f testsnapshot.yaml
  ```

2. Delete test pod
  ```bash
    $ cd deploy/kubernetes
    $ kubectl delete -f testpod.yaml
  ```

3. Delete SPDK-CSI services
  ```bash
    $ cd deploy/kubernetes
    $ ./deploy.sh teardown
  ```

4. Delete snapshot controller and CRD
  ```bash
  SNAPSHOT_VERSION="v3.0.3" ./scripts/install-snapshot.sh cleanup
  ```

5. Teardown Kubernetes test cluster
  ```bash
    $ cd scripts
    $ sudo ./minikube.sh clean
  ```

## xPU

An Infrastructure Processing Unit (IPU), commonly referred to xPU in subsequent terminologies, is an accelerator
that is attached to the PCIe bus. It communicates with a storage server through its own network interface in reality,
which will help offload storage-related network traffic from local CPU cores and network interfaces.

Currently, two backends are supported for xPU: Storage Management Agent (SMA) and Open Programmable Infrastructure (OPI).

From the host's point of view, the xPU will look like a hot-pluggable local storage device. For both SMA and OPI, the xPU
needs to receive remote storage information to enable it to connect to the remote target. This information is shared with
the CSI node driver via CSI volume parameters that were set at the volume creation time by the CSI controller driver.
The CSI node driver passes the remote storage information to xPU. For SMA, there will be a SMA gRPC server on the xPU node.
For OPI, there will be a OPI-SPDK-Bridge gRPC server on the xPU node. They will be able to receive these configurations in
a standard way (protobufs + gRPC).

The diagram below provides a high-level view of the architecture:
```
        [Kubernetes nodes]    |    [SPDK storage nodes]
                              |
        +---[K8S-Pod]----+    |    +---[xPU-Node]---+
        |--CSI-Node-Pod--|    |    |---Controller---|
        |                |    |    |                |
        | spdk-csi       |    |    |                |
        | node driver---->--------->-SMA/OPI->-spdk->---+
        +----------------+    |    |                |   |
                              |    +----------------+   |
        +---[K8S-Pod]----+    |                         |
        |-CSI-Controller-|    |    +-[Storage-Node]-+   |
        |                |    |    |-----Target-----|   |
        | spdk-csi       |    |    |                |   |
        | driver         |    |    |                |   |
        | controller----->--------->---->-spdk-<----<---+
        |                |    |    |                |
        +----------------+    |    +----------------+
```

### Usage for xPU

The CSI-Node-Pod's configuration file for xPU is dynamically attached by Kubernetes using a config map as below.

| File Name                                    | Usage                           |
| -------------------------------------------- | ------------------------------- |
| deploy/kubernetes/nodeserver-config-map.yaml | SPDK xPU cluster configurations |

You can configure it using the parameters mentioned below.
Multiple xPU nodes are supported, and each node's configuration includes the name, targetType, and targetAddr fields.
The value of "targetType" can be one of "xpu-sma-nvmftcp", "xpu-sma-virtioblk", or "xpu-sma-nvme",
and "targetAddr" is the URL used to connect to the SMA server on each cluster node.

Here is an example of the deploy/kubernetes/nodeserver-config-map.yaml file:
```
  nodeserver-config.json: |-
    {
      "xpuList": [
        {
          "name": "xPU0",
          "targetType": "xpu-sma-nvme",
          "targetAddr":"127.0.0.1:5114"
        }
      ]
    }
```

### Prerequisites for xPU

On a Fedora-based system, you will need grpcio-tools and protobuf installed.

### Workflow for xPU

- The instance of SPDK Json RPC is running on both the xPU node and the storage pool server.

- For SMA, the SMA gRPC server is running on xPU node. For OPI, the OPI-SPDK-Bridge gRPC server is running on xPU node.

- The CSI controller driver is configured with the storage pool details. On the other hand, the CSI node driver is configured
 with the details of the SMA/OPI gRPC server.

- When the CSI controller driver receives a new volume request from the Kubernetes volume plugin, it initiates a JSON RPC
 request to the SPDK storage node. This request triggers the creation and export of an NVMe volume on the SPDK storage node.
 The volume connection details are then stored in the CSI volume parameters for further reference.

- Upon receiving a stage volume request along with the volume parameters, the CSI node driver comes into action. The CSI
 node plugin initiates the appropriate SMA/OPI gRPC calls to the server running on the xPU node.

- Subsequently, the CSI node driver establishes a connection to the remote NVMe device using the volume parameters obtained
 earlier. With the connection established, the CSI node driver proceeds to create a local volume with the appropriate volume
 type. Furthermore, it attaches the volume to the remote NVMe device, effectively exposing it as a local device on the host
 for further usage.

### Prepare SPDK xPU node

Follow [deploy/spdk/README](deploy/spdk/README.md) to deploy SPDK SMA service on localhost.

For the rest steps, you can follow the same steps in "Prepare SPDK storage node", "Deploy SPDKCSI services",
and "Teardown" above to prepare the SPDK storage node, deploy SPDKCSI driver, and tear down everything.

## Communication and Contribution

Please join [SPDK community](https://spdk.io/community/) for communication and contribution.

Project progress is tracked in [Trello board](https://trello.com/b/nBujJzya/kubernetes-integration).


## Installation using helm

helm install spdk-csi ./ \
<<<<<<< HEAD
    --set csiConfig.simplybk.uuid=237e5717-35ff-4a2a-8248-2cbe52b5f25b \
    --set csiConfig.simplybk.ip=3.144.201.84 \
    --set csiSecret.simplybk.secret=ZIE2khrWBaZqw0Uha5RC \
    --set logicalVolume.pool_name=testing1


## How to create encrypted LVol

Simplyblock logical volumes supports encryption at rest by leveraging [crypro bdev](https://spdk.io/doc/bdev.html) module using SPDK Software Accel framework.

The framework internally uses AES_XTS cipher which is used to sequence arbitrary length of block data. This type of cipher is standardly used in backup software.

AES_XTS cipher requires 2 keys of length either 16 bytes of 32 bytes. The hex value of the key can be generated using the command.

for example to generate a 32 byte key
```
openssl rand -hex 32
```
encode the generated 32 byte key
```
echo -n '7b3695268e2a6611a25ac4b1ee15f27f9bf6ea9783dada66a4a730ebf0492bfd' | base64

echo -n '78505636c8133d9be42e347f82785b81a879cd8133046f8fc0b36f17b078ad0c' | base64
```
After the keys are generated, an encrypted pvc can created by passing the generated keys `crypto_key1` and `crypto_key2` secret data
```
apiVersion: v1
Kind: Secret
metadata: 
  name: simplyblock-pvc-keys
  namespace: default
data:
  crypto_key1: N2IzNjk1MjY4ZTJhNjYxMWEyNWFjNGIxZWUxNWYyN2Y5YmY2ZWE5NzgzZGFkYTY2YTRhNzMwZWJmMDQ5MmJmZA==
  crypto_key2: Nzg1MDU2MzZjODEzM2Q5YmU0MmUzNDdmODI3ODViODFhODc5Y2Q4MTMzMDQ2ZjhmYzBiMzZmMTdiMDc4YWQwYw==
```
Then set the encryption parameter of the storageclass to `True`
```
apiVersion: storage.k8s.io/v1
kind: StorageClass
metadata:
  name: spdkcsi-sc
provisioner: csi.spdk.io
parameters:
  ...
  encryption: "True"
```
Finally set pvc annotation which will dynamically retrieve the secret data `crypto_key1` and `crypto_key2` that is required for encrypted pvc
```
kind: PersistentVolumeClaim
apiVersion: v1
metadata:
  name: spdkcsi-pvc
  annotations:
    simplybk/secret-name: simplyblock-pvc-keys
    simplybk/secret-namespace: default
spec:
  ...
  storageClassName: spdkcsi-sc
```
=======
    --set csiConfig.simplybk.uuid=2728b14c-55d5-4c8c-b50c-3ac9f52b99e9 \
    --set csiConfig.simplybk.ip=44.211.93.77 \
    --set csiSecret.simplybk.secret=9uTMglfFaQMai2GSVci8 \
    --set logicalVolume.pool_name=testing1
>>>>>>> fc9d9b38
<|MERGE_RESOLUTION|>--- conflicted
+++ resolved
@@ -325,69 +325,7 @@
 ## Installation using helm
 
 helm install spdk-csi ./ \
-<<<<<<< HEAD
-    --set csiConfig.simplybk.uuid=237e5717-35ff-4a2a-8248-2cbe52b5f25b \
-    --set csiConfig.simplybk.ip=3.144.201.84 \
-    --set csiSecret.simplybk.secret=ZIE2khrWBaZqw0Uha5RC \
-    --set logicalVolume.pool_name=testing1
-
-
-## How to create encrypted LVol
-
-Simplyblock logical volumes supports encryption at rest by leveraging [crypro bdev](https://spdk.io/doc/bdev.html) module using SPDK Software Accel framework.
-
-The framework internally uses AES_XTS cipher which is used to sequence arbitrary length of block data. This type of cipher is standardly used in backup software.
-
-AES_XTS cipher requires 2 keys of length either 16 bytes of 32 bytes. The hex value of the key can be generated using the command.
-
-for example to generate a 32 byte key
-```
-openssl rand -hex 32
-```
-encode the generated 32 byte key
-```
-echo -n '7b3695268e2a6611a25ac4b1ee15f27f9bf6ea9783dada66a4a730ebf0492bfd' | base64
-
-echo -n '78505636c8133d9be42e347f82785b81a879cd8133046f8fc0b36f17b078ad0c' | base64
-```
-After the keys are generated, an encrypted pvc can created by passing the generated keys `crypto_key1` and `crypto_key2` secret data
-```
-apiVersion: v1
-Kind: Secret
-metadata: 
-  name: simplyblock-pvc-keys
-  namespace: default
-data:
-  crypto_key1: N2IzNjk1MjY4ZTJhNjYxMWEyNWFjNGIxZWUxNWYyN2Y5YmY2ZWE5NzgzZGFkYTY2YTRhNzMwZWJmMDQ5MmJmZA==
-  crypto_key2: Nzg1MDU2MzZjODEzM2Q5YmU0MmUzNDdmODI3ODViODFhODc5Y2Q4MTMzMDQ2ZjhmYzBiMzZmMTdiMDc4YWQwYw==
-```
-Then set the encryption parameter of the storageclass to `True`
-```
-apiVersion: storage.k8s.io/v1
-kind: StorageClass
-metadata:
-  name: spdkcsi-sc
-provisioner: csi.spdk.io
-parameters:
-  ...
-  encryption: "True"
-```
-Finally set pvc annotation which will dynamically retrieve the secret data `crypto_key1` and `crypto_key2` that is required for encrypted pvc
-```
-kind: PersistentVolumeClaim
-apiVersion: v1
-metadata:
-  name: spdkcsi-pvc
-  annotations:
-    simplybk/secret-name: simplyblock-pvc-keys
-    simplybk/secret-namespace: default
-spec:
-  ...
-  storageClassName: spdkcsi-sc
-```
-=======
     --set csiConfig.simplybk.uuid=2728b14c-55d5-4c8c-b50c-3ac9f52b99e9 \
     --set csiConfig.simplybk.ip=44.211.93.77 \
     --set csiSecret.simplybk.secret=9uTMglfFaQMai2GSVci8 \
-    --set logicalVolume.pool_name=testing1
->>>>>>> fc9d9b38
+    --set logicalVolume.pool_name=testing1