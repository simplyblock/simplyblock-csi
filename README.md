# Simplyblock CSI Driver for Kubernetes

This repo contains Simplyblock CSI ([Container Storage Interface](https://github.com/container-storage-interface/))
plugin for Kubernetes.

<<<<<<< HEAD
SPDK CSI plugin brings SPDK to Kubernetes. It provisions SPDK logical volumes on storage node dynamically
and enables Pods to access SPDK storage backend through NVMe-oF or iSCSI.

Please see [SPDK CSI Design Document](https://docs.google.com/document/d/1aLi6SkNBp__wjG7YkrZu7DdhoftAquZiWiIOMy3hskY/)
for detailed introduction.

## Supported platforms

This plugin conforms to [CSI Spec v1.6.0](https://github.com/container-storage-interface/spec/blob/v1.6.0/spec.md).
It is currently developed and tested only on Kubernetes.

This plugin supports `x86_64` and `Arm64` architectures.

## Project status

Status: **Beta**

## Prerequisites

SPDK-CSI is currently developed and tested with `Go 1.19`, `Docker 20.10` and `Kubernetes 1.25.0` on `Ubuntu 22.04`.

Minimal requirement: Go 1.19+, Docker 18.03+ and Kubernetes 1.13+.

## Setup

### Build

- `$ make all`

Build targets spdkcsi, lint, test.

- `$ make spdkcsi`

Build SPDK-CSI binary `_out/spdkcsi`.

- `$ make lint`

Lint code and scripts.

- `$ make golangci`

Install [golangci-lint](https://github.com/golangci/golangci-lint) and perform various go code static checks.

- `$ make yamllint`

Lint yaml files if yamllint is installed. Requires yamllint 1.10+.

- `$ make test`

Verify go modules and run unit tests. Requires SPDK target and JsonRPC HTTP proxy running on localhost.
See [deploy/spdk/README](deploy/spdk/README.md) for details.

- `$ make e2e-test`

Verify core features through Kubernetes end-to-end (e2e) test.

- `$ make image`

Build SPDK-CSI docker image.

### Parameters

`spdkcsi` executable accepts several command line parameters.

| Parameter      | Type   | Description               | Default           |
| -------------- | ------ | ------------------------- | ----------------- |
| `--controller` | -      | enable controller service | -                 |
| `--node`       | -      | enable node service       | -                 |
| `--endpoint`   | string | communicate with sidecars | /tmp/spdkcsi.sock |
| `--drivername` | string | driver name               | csi.spdk.io       |
| `--nodeid`     | string | node id                   | -                 |

## Usage

Example deployment files can be found in deploy/kubernetes directory.

| File Name            | Usage                                      |
| -------------------- | ------------------------------------------ |
| storageclass.yaml    | StorageClass of provisioner "csi.spdk.io"  |
| controller.yaml      | StatefulSet running CSI Controller service |
| node.yaml            | DaemonSet running CSI Node service         |
| controller-rbac.yaml | Access control for CSI Controller service  |
| node-rbac.yaml       | Access control for CSI Node service        |
| config-map.yaml      | SPDK storage cluster configurations        |
| secret.yaml          | SPDK storage cluster access tokens         |
| snapshotclass.yaml   | SnapshotClass of provisioner "csi.spdk.io" |
| driver.yaml          | CSIDriver object                           |

---
**_NOTE:_**

Below example is a simplest test system running in a single host or VM. No NVMe device is required, memory based bdev
is used instead. [docs/multi-node.md](docs/multi-node.md) introduces how to deploy SPDKCSI on multiple nodes with NVMe
devices.

---

### Prepare SPDK storage node

Follow [deploy/spdk/README](deploy/spdk/README.md) to deploy SPDK storage service on localhost.

### Deploy SPDKCSI services

1. Launch Minikube test cluster.
  ```bash
    $ cd scripts
    $ sudo ./minikube.sh up

    # Create kubectl shortcut (assume kubectl version 1.25.0)
    $ sudo ln -s /var/lib/minikube/binaries/v1.25.0/kubectl /usr/local/bin/kubectl

    # Wait for Kubernetes ready
    $ kubectl get pods --all-namespaces
    NAMESPACE     NAME                          READY   STATUS    RESTARTS   AGE
    kube-system   coredns-6955765f44-dlb88      1/1     Running   0          81s
    ......                                              ......
    kube-system   kube-apiserver-spdkcsi-dev    1/1     Running   0          67s
    ......                                              ......
  ```

2. Install snapshot CRD

  ```bash
    ./scripts/install-snapshot.sh install spdk-csi

3. Deploy SPDK-CSI services
  ```bash
    $ cd deploy/kubernetes
    $ ./deploy.sh

    # Check status
    $ kubectl get pods
    NAME                   READY   STATUS    RESTARTS   AGE
    spdkcsi-controller-0   3/3     Running   0          3m16s
    spdkcsi-node-lzvg5     2/2     Running   0          3m16s
  ```

4. Deploy test pod
  ```bash
    $ cd deploy/kubernetes
    $ kubectl apply -f testpod.yaml

    # Check status
    $ kubectl get pv
    NAME                       CAPACITY   ...    STORAGECLASS   REASON   AGE
    persistentvolume/pvc-...   256Mi      ...    spdkcsi-sc              43s

    $ kubectl get pvc
    NAME                                ...   CAPACITY   ACCESS MODES   STORAGECLASS   AGE
    persistentvolumeclaim/spdkcsi-pvc   ...   256Mi      RWO            spdkcsi-sc     44s

    $ kubectl get pods
    NAME                   READY   STATUS    RESTARTS   AGE
    spdkcsi-test           1/1     Running   0          1m31s

    # Check attached spdk volume in test pod
    $ kubectl exec spdkcsi-test mount | grep spdkcsi
    /dev/disk/by-id/nvme-..._spdkcsi-sn on /spdkvol type ext4 (rw,relatime)
  ```

5. Deploy PVC snapshot
  ```bash
    # Create snapshot of the bound PVC
    $ cd deploy/kubernetes
    $ kubectl apply -f testsnapshot.yaml

    # Get details about the snapshot
    $ kubectl get volumesnapshot spdk-snapshot
    NAME            READYTOUSE   SOURCEPVC   ... SNAPSHOTCLASS         AGE
    spdk-snapshot   false        spdkcsi-pvc ... csi-spdk-snapclass    29s

    # Get details about the volumesnapshotcontent
    kubectl get volumesnapshotcontent
    $ kubectl get volumesnapshotcontent
    NAME        ...   READYTOUSE   RESTORESIZE   DELETIONPOLICY   DRIVER        VOLUMESNAPSHOTCLASS   VOLUMESNAPSHOT   AGE
    snapcontent-...   true         268435456     Delete           csi.spdk.io   csi-spdk-snapclass    spdk-snapshot    29s
  ```

### Teardown

1. Delete PVC snapshot
  ```bash
    cd deploy/kubernetes
    kubectl delete -f testsnapshot.yaml
  ```

2. Delete test pod
  ```bash
    $ cd deploy/kubernetes
    $ kubectl delete -f testpod.yaml
  ```

3. Delete SPDK-CSI services
  ```bash
    $ cd deploy/kubernetes
    $ ./deploy.sh teardown
  ```

4. Delete snapshot controller and CRD
  ```bash
  SNAPSHOT_VERSION="v3.0.3" ./scripts/install-snapshot.sh cleanup
  ```

5. Teardown Kubernetes test cluster
  ```bash
    $ cd scripts
    $ sudo ./minikube.sh clean
  ```

## xPU

An Infrastructure Processing Unit (IPU), commonly referred to xPU in subsequent terminologies, is an accelerator
that is attached to the PCIe bus. It communicates with a storage server through its own network interface in reality,
which will help offload storage-related network traffic from local CPU cores and network interfaces.

Currently, two backends are supported for xPU: Storage Management Agent (SMA) and Open Programmable Infrastructure (OPI).

From the host's point of view, the xPU will look like a hot-pluggable local storage device. For both SMA and OPI, the xPU
needs to receive remote storage information to enable it to connect to the remote target. This information is shared with
the CSI node driver via CSI volume parameters that were set at the volume creation time by the CSI controller driver.
The CSI node driver passes the remote storage information to xPU. For SMA, there will be a SMA gRPC server on the xPU node.
For OPI, there will be a OPI-SPDK-Bridge gRPC server on the xPU node. They will be able to receive these configurations in
a standard way (protobufs + gRPC).

The diagram below provides a high-level view of the architecture:
```
        [Kubernetes nodes]    |    [SPDK storage nodes]
                              |
        +---[K8S-Pod]----+    |    +---[xPU-Node]---+
        |--CSI-Node-Pod--|    |    |---Controller---|
        |                |    |    |                |
        | spdk-csi       |    |    |                |
        | node driver---->--------->-SMA/OPI->-spdk->---+
        +----------------+    |    |                |   |
                              |    +----------------+   |
        +---[K8S-Pod]----+    |                         |
        |-CSI-Controller-|    |    +-[Storage-Node]-+   |
        |                |    |    |-----Target-----|   |
        | spdk-csi       |    |    |                |   |
        | driver         |    |    |                |   |
        | controller----->--------->---->-spdk-<----<---+
        |                |    |    |                |
        +----------------+    |    +----------------+
```

### Usage for xPU

The CSI-Node-Pod's configuration file for xPU is dynamically attached by Kubernetes using a config map as below.

| File Name                                    | Usage                           |
| -------------------------------------------- | ------------------------------- |
| deploy/kubernetes/nodeserver-config-map.yaml | SPDK xPU cluster configurations |

You can configure it using the parameters mentioned below.
Multiple xPU nodes are supported, and each node's configuration includes the name, targetType, and targetAddr fields.
The value of "targetType" can be one of "xpu-sma-nvmftcp", "xpu-sma-virtioblk", or "xpu-sma-nvme",
and "targetAddr" is the URL used to connect to the SMA server on each cluster node.

Here is an example of the deploy/kubernetes/nodeserver-config-map.yaml file:
```
  nodeserver-config.json: |-
    {
      "xpuList": [
        {
          "name": "xPU0",
          "targetType": "xpu-sma-nvme",
          "targetAddr":"127.0.0.1:5114"
        }
      ]
    }
```

### Prerequisites for xPU

On a Fedora-based system, you will need grpcio-tools and protobuf installed.

### Workflow for xPU

- The instance of SPDK Json RPC is running on both the xPU node and the storage pool server.

- For SMA, the SMA gRPC server is running on xPU node. For OPI, the OPI-SPDK-Bridge gRPC server is running on xPU node.

- The CSI controller driver is configured with the storage pool details. On the other hand, the CSI node driver is configured
 with the details of the SMA/OPI gRPC server.

- When the CSI controller driver receives a new volume request from the Kubernetes volume plugin, it initiates a JSON RPC
 request to the SPDK storage node. This request triggers the creation and export of an NVMe volume on the SPDK storage node.
 The volume connection details are then stored in the CSI volume parameters for further reference.

- Upon receiving a stage volume request along with the volume parameters, the CSI node driver comes into action. The CSI
 node plugin initiates the appropriate SMA/OPI gRPC calls to the server running on the xPU node.

- Subsequently, the CSI node driver establishes a connection to the remote NVMe device using the volume parameters obtained
 earlier. With the connection established, the CSI node driver proceeds to create a local volume with the appropriate volume
 type. Furthermore, it attaches the volume to the remote NVMe device, effectively exposing it as a local device on the host
 for further usage.

### Prepare SPDK xPU node

Follow [deploy/spdk/README](deploy/spdk/README.md) to deploy SPDK SMA service on localhost.

For the rest steps, you can follow the same steps in "Prepare SPDK storage node", "Deploy SPDKCSI services",
and "Teardown" above to prepare the SPDK storage node, deploy SPDKCSI driver, and tear down everything.

## Communication and Contribution

Please join [SPDK community](https://spdk.io/community/) for communication and contribution.

Project progress is tracked in [Trello board](https://trello.com/b/nBujJzya/kubernetes-integration).

=======
Simplyblock CSI plugin brings high performance block storage to Kubernetes. It provisions SPDK logical volumes on storage node dynamically and enables Pods to access SPDK storage backend through NVMe-oF .
>>>>>>> fd0f324a

Most parts of the CSI driver are vey much similar to the original [SPDK CSI Design Document](https://docs.google.com/document/d/1aLi6SkNBp__wjG7YkrZu7DdhoftAquZiWiIOMy3hskY/)

### Project status: Beta

### Supported Features
- Dynamic Volume Provisioning
- Dynamic Volume Provisioning for Caching nodes
- Volume Snapshots

### Container Images & Kubernetes Compatibility:
| driver version | supported k8s version | status |
| -------------- | --------------------- | ------ |
| master branch  | 1.21+                 | Beta   |
| v0.1.0         | 1.21+                 | Beta   |
| v0.1.1         | 1.21+                 | Beta   |

### Install driver on a Kubernetes cluster
 - install via [helm charts](./charts)
 - install via [kubectl](./docs/install-simplyblock-csi-driver.md)

### Driver parameters
Please refer to [`csi.spdk.io` driver parameters](./charts/README.md#driver-parameters)

### Troubleshooting
 - [CSI driver troubleshooting guide](./docs/csi-debug.md)

### Supported Worker node types

The CSI driver is currently tested with the following Kubernetes worker node instance types
* AmazonLinux2
* RHEL9<|MERGE_RESOLUTION|>--- conflicted
+++ resolved
@@ -3,7 +3,6 @@
 This repo contains Simplyblock CSI ([Container Storage Interface](https://github.com/container-storage-interface/))
 plugin for Kubernetes.
 
-<<<<<<< HEAD
 SPDK CSI plugin brings SPDK to Kubernetes. It provisions SPDK logical volumes on storage node dynamically
 and enables Pods to access SPDK storage backend through NVMe-oF or iSCSI.
 
@@ -314,10 +313,6 @@
 
 Project progress is tracked in [Trello board](https://trello.com/b/nBujJzya/kubernetes-integration).
 
-=======
-Simplyblock CSI plugin brings high performance block storage to Kubernetes. It provisions SPDK logical volumes on storage node dynamically and enables Pods to access SPDK storage backend through NVMe-oF .
->>>>>>> fd0f324a
-
 Most parts of the CSI driver are vey much similar to the original [SPDK CSI Design Document](https://docs.google.com/document/d/1aLi6SkNBp__wjG7YkrZu7DdhoftAquZiWiIOMy3hskY/)
 
 ### Project status: Beta
