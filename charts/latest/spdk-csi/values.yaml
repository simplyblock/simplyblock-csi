# SPDX-License-Identifier: Apache-2.0
# Copyright (c) Arm Limited and Contributors
# Copyright (c) Intel Corporation
---
driverName: csi.simplyblock.io

image:
  spdkcsi:
    repository: simplyblock/spdkcsi
    tag: latest
    pullPolicy: Always
  csiProvisioner:
    repository: registry.k8s.io/sig-storage/csi-provisioner
    tag: v4.0.1
    pullPolicy: Always
  csiAttacher:
    repository: gcr.io/k8s-staging-sig-storage/csi-attacher
    tag: v4.5.1
    pullPolicy: Always
  nodeDriverRegistrar:
    repository: registry.k8s.io/sig-storage/csi-node-driver-registrar
    tag: v2.10.1
    pullPolicy: Always
  csiSnapshotter:
    repository: registry.k8s.io/sig-storage/csi-snapshotter
    tag: v7.0.2
    pullPolicy: Always
  csiResizer:
    repository: gcr.io/k8s-staging-sig-storage/csi-resizer
    tag: v1.10.1
    pullPolicy: Always
  csiHealthMonitor:
    repository: gcr.io/k8s-staging-sig-storage/csi-external-health-monitor-controller
    tag: v0.11.0
    pullPolicy: Always
  simplyblock:
    repository: simplyblock/simplyblock
    tag: main
    pullPolicy: Always
  storageNode:
    repository: simplyblock/storage-node-handler
    tag: latest
    pullPolicy: Always
  cachingNode:
    repository: simplyblock/caching-node-handler
    tag: latest
    pullPolicy: Always
serviceAccount:
  # Specifies whether a serviceAccount should be created
  create: true

rbac:
  # Specifies whether RBAC resources should be created
  create: true

controller:
  replicas: 1

storageclass:
  create: true

<<<<<<< HEAD
snapshotclass:
  create: true
  
tolerations:
  create: false
  effect: NoSchedule
  key: dedicated
  operator: Equal
  value: simplyblock-cache

=======
>>>>>>> 7b5f0812
externallyManagedConfigmap:
  # Specifies whether a externallyManagedConfigmap should be created
  create: true

externallyManagedSecret:
  # Specifies whether a externallyManagedSecret should be created
  create: true

spdkdev:
  # Specifies whether a spdkdev should be created
  create: false

# Configuration for the CSI to connect to the cluster
csiConfig:
  simplybk:
    uuid: 963c9d0a-4506-43c3-a722-0b7c8b157038
    ip: https://o5ls1ykzbb.execute-api.eu-central-1.amazonaws.com

# Configuration for the csiSecret
csiSecret:
  simplybk:
    secret: 2BAbQTPEDi4o73VHymg2
  simplybkPvc:
    crypto_key1: N2IzNjk1MjY4ZTJhNjYxMWEyNWFjNGIxZWUxNWYyN2Y5YmY2ZWE5NzgzZGFkYTY2YTRhNzMwZWJmMDQ5MmJmZA==
    crypto_key2: Nzg1MDU2MzZjODEzM2Q5YmU0MmUzNDdmODI3ODViODFhODc5Y2Q4MTMzMDQ2ZjhmYzBiMzZmMTdiMDc4YWQwYw==

logicalVolume:
  pool_name: testing1
  qos_rw_iops: "0"
  qos_rw_mbytes: "0"
  qos_r_mbytes: "0"
  qos_w_mbytes: "0"
  max_size: "0"
  compression: "False"
  encryption: "False"
  snapshot: "True"
  distr_ndcs: "1"
  distr_npcs: "1"

benchmarks: 0

# FIXME: this will not work if there are group of nodes with different AMI types like: AL2, AL2023
# AL2_x86_64: eth0
# AL2023_x86_64_STANDARD: ens5

cachingnode:
  tolerations:
    create: false
    effect: NoSchedule
    key: dedicated
    operator: Equal
    value: simplyblock-cache
  ifname: eth0
  cpuMask: 
  spdkMem:
  spdkImage: 
  multipathing: true

storagenode:
  ifname: eth0
  cpuMask:
  spdkImage:
  maxLvol: 10
  maxSnap: 10
  maxProv: 150g
  jmPercent: 3
  numPartitions: 0
  numDevices: 1
  iobufSmallPoolCount: 
  iobufLargePoolCount:
  daemonsets:
  - name: storage-node-ds
    appLabel: storage-node
    nodeSelector: simplyblock-storage-plane
    tolerations:
      create: false
      effect: NoSchedule
      key: dedicated
      operator: Equal
      value: simplyblock-storage-plane
  - name: storage-node-ds-reserve
    appLabel: storage-node-reserve
    nodeSelector: simplyblock-storage-plane-reserve
    tolerations:
      create: false
      effect: NoSchedule
      key: dedicated
      operator: Equal
      value: simplyblock-storage-plane-reserve<|MERGE_RESOLUTION|>--- conflicted
+++ resolved
@@ -59,19 +59,9 @@
 storageclass:
   create: true
 
-<<<<<<< HEAD
 snapshotclass:
   create: true
   
-tolerations:
-  create: false
-  effect: NoSchedule
-  key: dedicated
-  operator: Equal
-  value: simplyblock-cache
-
-=======
->>>>>>> 7b5f0812
 externallyManagedConfigmap:
   # Specifies whether a externallyManagedConfigmap should be created
   create: true
